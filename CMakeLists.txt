cmake_minimum_required(VERSION 3.7)

file(READ VERSION VER_FILE_CONTENT)
string(STRIP ${VER_FILE_CONTENT} VER_FILE_CONTENT)

project(
    libpqxx
    VERSION ${VER_FILE_CONTENT}
    LANGUAGES CXX
)

if(NOT "${CMAKE_CXX_STANDARD}")
    set(CMAKE_CXX_STANDARD 17)
endif()
set(CMAKE_CXX_STANDARD_REQUIRED ON)
set(CMAKE_CXX_EXTENSIONS OFF)
set(CMAKE_MODULE_PATH ${PROJECT_SOURCE_DIR}/cmake)

<<<<<<< HEAD
# MDM Ubuntu 18.04 CMake does not directly support postgresql v12 yet, so we help it here.
set(PostgreSQL_ADDITIONAL_VERSIONS 12)
=======
option(BUILD_DOC "Build documentation" OFF)
>>>>>>> 09a0ef98

if(NOT SKIP_BUILD_TEST)
    option(BUILD_TEST "Build all test cases" ON)
endif()

include(GNUInstallDirs)
include(CMakePackageConfigHelpers)
include(config)

add_subdirectory(src)
add_subdirectory(include)
if(BUILD_DOC)
    add_subdirectory(doc)
endif()
if(BUILD_TEST)
    add_subdirectory(test)
endif()

# installation
write_basic_package_version_file(
    "${CMAKE_CURRENT_BINARY_DIR}/libpqxx-config-version.cmake"
    VERSION ${PROJECT_VERSION}
    COMPATIBILITY SameMajorVersion
)
install(FILES cmake/libpqxx-config.cmake
              "${CMAKE_CURRENT_BINARY_DIR}/libpqxx-config-version.cmake"
        DESTINATION ${CMAKE_INSTALL_LIBDIR}/cmake/libpqxx
)
install(
    EXPORT libpqxx-targets
    NAMESPACE libpqxx::
    DESTINATION ${CMAKE_INSTALL_LIBDIR}/cmake/libpqxx
)
# Build tree export
export(
    EXPORT libpqxx-targets
    NAMESPACE libpqxx::
    FILE ${CMAKE_CURRENT_BINARY_DIR}/libpqxx-targets.cmake
)
configure_file(
    cmake/libpqxx-config.cmake ${CMAKE_CURRENT_BINARY_DIR}/libpqxx-config.cmake
    COPYONLY
)
# Package generation
set(CPACK_GENERATOR TGZ)
set(CPACK_PACKAGE_VERSION ${PROJECT_VERSION})
include(CPack)<|MERGE_RESOLUTION|>--- conflicted
+++ resolved
@@ -16,12 +16,10 @@
 set(CMAKE_CXX_EXTENSIONS OFF)
 set(CMAKE_MODULE_PATH ${PROJECT_SOURCE_DIR}/cmake)
 
-<<<<<<< HEAD
 # MDM Ubuntu 18.04 CMake does not directly support postgresql v12 yet, so we help it here.
 set(PostgreSQL_ADDITIONAL_VERSIONS 12)
-=======
+
 option(BUILD_DOC "Build documentation" OFF)
->>>>>>> 09a0ef98
 
 if(NOT SKIP_BUILD_TEST)
     option(BUILD_TEST "Build all test cases" ON)
